--- conflicted
+++ resolved
@@ -1,32 +1,5 @@
-<<<<<<< HEAD
-# database_optimized.py
-# ---------------------------------------------------------------------------
-# A faster, allocation-lighter version of the original Database class.
-# All behaviour is 100 % compatible with the previous code.
-# ---------------------------------------------------------------------------
-
-from __future__ import annotations
-
-import logging
-from contextlib import contextmanager
-from datetime import UTC
-from typing import Dict, List, Optional, Union, Generator
-from uuid import UUID
-from datetime import datetime
-
-
-from sqlalchemy import (
-    and_,
-    create_engine,
-    func,
-    select,
-    update,
-)
-from sqlalchemy.dialects.postgresql import insert
-=======
 from sqlalchemy import create_engine, and_, func
 from sqlalchemy.orm import sessionmaker, Session
->>>>>>> d9e3be57
 from sqlalchemy.exc import IntegrityError, SQLAlchemyError
 from contextlib import contextmanager
 from typing import Dict, Optional, List, Union
@@ -38,6 +11,43 @@
 )
 from uuid import UUID
 from datetime import UTC
+from typing import Dict, List, Optional, Union, Generator
+from uuid import UUID
+from datetime import datetime
+
+
+from sqlalchemy import (
+    and_,
+    create_engine,
+    func,
+    select,
+    update,
+)
+from sqlalchemy.dialects.postgresql import insert
+from sqlalchemy.exc import IntegrityError, SQLAlchemyError
+from sqlalchemy.orm import Session, sessionmaker
+
+from .models import (  # unchanged re-export from your models module
+    Base,
+    Balance,
+    BalanceModel,
+    Direction,
+    ExecutionDetails,
+    ExecutionModel,
+    Instrument,
+    InstrumentModel,
+    L2OrderBook,
+    Level,
+    LimitOrder,
+    LimitOrderBody,
+    MarketOrder,
+    MarketOrderBody,
+    OrderExecutionSummary,
+    OrderModel,
+    OrderStatus,
+    User,
+    UserModel,
+)
 import logging
 
 logger = logging.getLogger(__name__)
@@ -62,9 +72,8 @@
 class Database:
     def __init__(self, connection_string: str):
         self.engine = create_engine(
-<<<<<<< HEAD
             connection_string,
-            pool_size=20,          # tune for workload
+            pool_size=60,          # tune for workload
             max_overflow=40,
             pool_pre_ping=True,
             future=True,
@@ -73,17 +82,8 @@
             pool_recycle=3600,
         )
         # Keep ORM instances alive after commit – avoids reloads
-=======
-              connection_string,
-              pool_size=60,          # tune for workload
-              max_overflow=40,
-              pool_pre_ping=True,
-              future=True,
-          )
-          # Keep ORM instances alive after commit – avoids reloads
->>>>>>> d9e3be57
         self.SessionLocal = sessionmaker(bind=self.engine, expire_on_commit=False)
-          # You may want to move this into migrations in production
+        # You may want to move this into migrations in production
         Base.metadata.create_all(self.engine)
 
     @contextmanager
@@ -352,91 +352,7 @@
                 # Propagate to the API layer for an appropriate 400 response
                 raise
 
-    def execute_market_order_internal(self, session: Session, order: OrderModel) -> None:
-        filled = self.get_filled_quantity(session, order.id)
-        to_fill = order.quantity - filled
-
-        if order.direction == Direction.BUY:
-            opp_q = session.query(OrderModel).filter(and_(
-                OrderModel.ticker == order.ticker,
-                OrderModel.direction == Direction.SELL,
-                OrderModel.price.isnot(None),
-                OrderModel.status.in_([OrderStatus.NEW, OrderStatus.PARTIALLY_EXECUTED])
-            ))
-            key = lambda o: (o.price, o.created_at)
-        else:
-            opp_q = session.query(OrderModel).filter(and_(
-                OrderModel.ticker == order.ticker,
-                OrderModel.direction == Direction.BUY,
-                OrderModel.price.isnot(None),
-                OrderModel.status.in_([OrderStatus.NEW, OrderStatus.PARTIALLY_EXECUTED])
-            ))
-            key = lambda o: (-o.price, o.created_at)
-
-        candidates = [
-            o for o in opp_q.with_for_update().all()
-            if (o.quantity - self.get_filled_quantity(session, o.id)) > 0
-        ]
-        candidates.sort(key=key)
-
-        for other in candidates:
-            if to_fill <= 0:
-                break
-            rem = other.quantity - self.get_filled_quantity(session, other.id)
-            qty = min(to_fill, rem)
-            self._execute_orders(session, order, other, qty)
-            to_fill -= qty
-
-        final = self.get_filled_quantity(session, order.id)
-        order.status = (
-            OrderStatus.REJECTED if final == 0 else
-            OrderStatus.PARTIALLY_EXECUTED if final < order.quantity else
-            OrderStatus.EXECUTED
-        )
-
-    # NEW helper ---------------------------------------------------------------
-    def _bulk_filled_qty(self, session: Session, order_ids: list[str]) -> dict[str, int]:
-        """Return {order_id: already_filled_qty} for many orders in ONE query."""
-        if not order_ids:
-            return {}
-        rows = (
-            session.query(
-                ExecutionModel.order_id,
-                func.coalesce(func.sum(ExecutionModel.quantity), 0)
-            )
-            .filter(ExecutionModel.order_id.in_(order_ids))
-            .group_by(ExecutionModel.order_id)
-            .all()
-        )
-        return {oid: qty for oid, qty in rows}
-
-    # REPLACE execute_limit_order ---------------------------------------------
     def execute_limit_order(self, session: Session, order: OrderModel) -> None:
-<<<<<<< HEAD
-        """Execute a limit order against the order book."""
-        if order.status != OrderStatus.NEW:
-            return
-
-        # Находим встречные ордера с блокировкой
-        opposite_direction = Direction.SELL if order.direction == Direction.BUY else Direction.BUY
-        query = (
-            session.query(OrderModel)
-            .filter(
-                OrderModel.ticker == order.ticker,
-                OrderModel.direction == opposite_direction,
-                OrderModel.status == OrderStatus.NEW
-            )
-            .with_for_update()  # Блокируем строки для обновления
-        )
-
-        # Для покупки ищем ордера с ценой не выше указанной
-        if order.direction == Direction.BUY:
-            query = query.filter(OrderModel.price <= order.price).order_by(OrderModel.price)
-        else:
-            query = query.filter(OrderModel.price >= order.price).order_by(OrderModel.price.desc())
-
-        opposite_orders = query.all()
-=======
         remaining_to_fill = order.quantity - self.get_filled_quantity(session, order.id)
 
         # Build single DB query that already orders by most attractive price
@@ -474,75 +390,84 @@
         filled_map = self._bulk_filled_qty(
             session, [str(o.id) for o in candidates] + [str(order.id)]
         )
->>>>>>> d9e3be57
-
-        # Исполняем ордер
-        remaining_qty = order.quantity
-        for opposite_order in opposite_orders:
-            if remaining_qty == 0:
+
+        for other in candidates:
+            if remaining_to_fill <= 0:
                 break
 
-<<<<<<< HEAD
-            available_qty = opposite_order.quantity - self.get_filled_quantity(session, opposite_order.id)
-            execute_qty = min(remaining_qty, available_qty)
-            execute_price = opposite_order.price
-
-            if execute_qty > 0:
-                self._execute_orders(session, order, opposite_order, execute_qty)
-                remaining_qty -= execute_qty
-
-        # Обновляем статус ордера
-        if remaining_qty == 0:
-            order.status = OrderStatus.FILLED
-        elif remaining_qty < order.quantity:
-            order.status = OrderStatus.PARTIALLY_FILLED
-        session.add(order)
+            other_remaining = other.quantity - filled_map.get(str(other.id), 0)
+            qty = other_remaining if other_remaining < remaining_to_fill else remaining_to_fill
+            self._execute_orders(session, order, other, qty)
+
+            # keep local counters in sync to avoid further DB calls
+            filled_map[str(other.id)] = filled_map.get(str(other.id), 0) + qty
+            remaining_to_fill -= qty
+
+        # Final status (unchanged logic)
+        already_filled = order.quantity - remaining_to_fill
+        order.status = (
+            OrderStatus.NEW if already_filled == 0 else
+            OrderStatus.PARTIALLY_EXECUTED if already_filled < order.quantity else
+            OrderStatus.EXECUTED
+        )
 
     def execute_market_order_internal(self, session: Session, order: OrderModel) -> None:
-        """Execute a market order against the order book."""
-        if order.status != OrderStatus.NEW:
-            return
-
-        # Находим встречные ордера с блокировкой
-        opposite_direction = Direction.SELL if order.direction == Direction.BUY else Direction.BUY
-        query = (
-            session.query(OrderModel)
-            .filter(
+        filled = self.get_filled_quantity(session, order.id)
+        to_fill = order.quantity - filled
+
+        if order.direction == Direction.BUY:
+            opp_q = session.query(OrderModel).filter(and_(
                 OrderModel.ticker == order.ticker,
-                OrderModel.direction == opposite_direction,
-                OrderModel.status == OrderStatus.NEW
+                OrderModel.direction == Direction.SELL,
+                OrderModel.price.isnot(None),
+                OrderModel.status.in_([OrderStatus.NEW, OrderStatus.PARTIALLY_EXECUTED])
+            ))
+            key = lambda o: (o.price, o.created_at)
+        else:
+            opp_q = session.query(OrderModel).filter(and_(
+                OrderModel.ticker == order.ticker,
+                OrderModel.direction == Direction.BUY,
+                OrderModel.price.isnot(None),
+                OrderModel.status.in_([OrderStatus.NEW, OrderStatus.PARTIALLY_EXECUTED])
+            ))
+            key = lambda o: (-o.price, o.created_at)
+
+        candidates = [
+            o for o in opp_q.with_for_update().all()
+            if (o.quantity - self.get_filled_quantity(session, o.id)) > 0
+        ]
+        candidates.sort(key=key)
+
+        for other in candidates:
+            if to_fill <= 0:
+                break
+            rem = other.quantity - self.get_filled_quantity(session, other.id)
+            qty = min(to_fill, rem)
+            self._execute_orders(session, order, other, qty)
+            to_fill -= qty
+
+        final = self.get_filled_quantity(session, order.id)
+        order.status = (
+            OrderStatus.REJECTED if final == 0 else
+            OrderStatus.PARTIALLY_EXECUTED if final < order.quantity else
+            OrderStatus.EXECUTED
+        )
+
+    # NEW helper ---------------------------------------------------------------
+    def _bulk_filled_qty(self, session: Session, order_ids: list[str]) -> dict[str, int]:
+        """Return {order_id: already_filled_qty} for many orders in ONE query."""
+        if not order_ids:
+            return {}
+        rows = (
+            session.query(
+                ExecutionModel.order_id,
+                func.coalesce(func.sum(ExecutionModel.quantity), 0)
             )
-            .with_for_update()  # Блокируем строки для обновления
-        )
-
-        # Для рыночных ордеров сортируем по цене
-        if order.direction == Direction.BUY:
-            query = query.order_by(OrderModel.price)  # Покупаем по самой низкой цене
-        else:
-            query = query.order_by(OrderModel.price.desc())  # Продаем по самой высокой цене
-
-        opposite_orders = query.all()
-
-        # Исполняем ордер
-        remaining_qty = order.quantity
-        for opposite_order in opposite_orders:
-            if remaining_qty == 0:
-                break
-
-            available_qty = opposite_order.quantity - self.get_filled_quantity(session, opposite_order.id)
-            execute_qty = min(remaining_qty, available_qty)
-            execute_price = opposite_order.price
-
-            if execute_qty > 0:
-                self._execute_orders(session, order, opposite_order, execute_qty)
-                remaining_qty -= execute_qty
-
-        # Обновляем статус ордера
-        if remaining_qty == 0:
-            order.status = OrderStatus.FILLED
-        elif remaining_qty < order.quantity:
-            order.status = OrderStatus.PARTIALLY_FILLED
-        session.add(order)
+            .filter(ExecutionModel.order_id.in_(order_ids))
+            .group_by(ExecutionModel.order_id)
+            .all()
+        )
+        return {oid: qty for oid, qty in rows}
 
     def _execute_orders(self, session: Session, order1: OrderModel, order2: OrderModel, qty: int) -> None:
         """Execute a trade between two orders."""
@@ -617,113 +542,14 @@
             amount_delta=total_amount,
             locked_delta=0
         )
-=======
-            other_remaining = other.quantity - filled_map.get(str(other.id), 0)
-            if other_remaining <= 0:
-                continue
-
-            qty = other_remaining if other_remaining < remaining_to_fill else remaining_to_fill
-            self._execute_orders(session, order, other, qty)
-
-            # keep local counters in sync to avoid further DB calls
-            filled_map[str(other.id)] = filled_map.get(str(other.id), 0) + qty
-            remaining_to_fill -= qty
-
-        # Final status (unchanged logic)
-        already_filled = order.quantity - remaining_to_fill
-        order.status = (
-            OrderStatus.NEW if already_filled == 0 else
-            OrderStatus.PARTIALLY_EXECUTED if already_filled < order.quantity else
-            OrderStatus.EXECUTED
-        )
-
-
-    def _execute_orders(self, session: Session,
-                        order1: OrderModel, order2: OrderModel, qty: int) -> None:
-        price = order2.price
-        buyer, seller = (
-            (order1, order2) if order1.direction == Direction.BUY else (order2, order1)
-        )
-
-        session.add(ExecutionModel(
-            order_id=order1.id,
-            counterparty_order_id=order2.id,
-            quantity=qty,
-            price=price
-        ))
-
-        self._update_balances(session,
-                              buyer_id=UUID(buyer.user_id) if isinstance(buyer.user_id, str) else buyer.user_id,
-                              seller_id=UUID(seller.user_id) if isinstance(seller.user_id, str) else seller.user_id,
-                              ticker=order1.ticker,
-                              qty=qty,
-                              price=price)
-
-        for o in (order1, order2):
-            filled = self.get_filled_quantity(session, o.id)
-            o.status = (
-                OrderStatus.EXECUTED if filled >= o.quantity else
-                OrderStatus.PARTIALLY_EXECUTED
-            )
-
-    def _update_balances(
-            self,
-            session: Session,
-            buyer_id: UUID,
-            seller_id: UUID,
-            ticker: str,
-            qty: int,
-            price: int
-        ) -> None:
-            """
-            Settle a matched trade by updating four balances:
-              1) buyer pays cash
-              2) seller receives cash
-              3) buyer receives asset
-              4) seller releases asset
-            Locks rows in the same RUB→asset order every time.
-            """
-            cost = qty * price
-
-            # Prepare all balance changes
-            updates = [
-                (buyer_id,  "RUB",    -cost,    -cost),  # buyer pays cash
-                (seller_id, "RUB",     cost,      0),    # seller gets cash
-                (buyer_id,  ticker,   +qty,      0),    # buyer receives asset
-                (seller_id, ticker,   -qty,     -qty),  # seller releases asset
-            ]
-
-            # Always lock RUB rows before asset rows
-            # within each ticker group, natural insertion order is fine
-            for uid, tk, delta_amt, delta_locked in sorted(
-                updates,
-                key=lambda x: (x[1] != "RUB",)
-            ):
-                bal = (
-                    session.query(BalanceModel)
-                           .with_for_update()
-                           .filter(
-                               BalanceModel.user_id == str(uid),
-                               BalanceModel.ticker  == tk
-                           )
-                           .first()
-                )
-                if not bal:
-                    bal = BalanceModel(
-                        user_id=str(uid),
-                        ticker=tk,
-                        amount=0,
-                        locked_amount=0
-                    )
-                    session.add(bal)
-
-                bal.amount        += delta_amt
-                bal.locked_amount += delta_locked
-
-    def get_filled_quantity(self, session: Session, order_id: Union[UUID, str]) -> int:
-        key = order_id if isinstance(order_id, UUID) else UUID(order_id)
-        return session.query(func.sum(ExecutionModel.quantity))\
-            .filter(ExecutionModel.order_id == key).scalar() or 0
+
+    # ---------- streaming, batch-wise market matcher -------------------------
+
+    def get_filled_quantity(self, session: Session, order_id: UUID) -> int:
+        """Получение количества исполненных единиц заявки"""
+        return session.query(func.sum(ExecutionModel.quantity)).filter(
+            ExecutionModel.order_id == order_id
+        ).scalar() or 0
 
     # --- Cancellation ---
 
@@ -753,7 +579,6 @@
                     )).first()
                     if bal:
                         bal.locked_amount -= unfilled * o.price
->>>>>>> d9e3be57
 
             o.status = OrderStatus.CANCELLED
 
@@ -925,24 +750,12 @@
                     o = session.query(OrderModel).filter(and_(
                         OrderModel.ticker == ticker,
                         OrderModel.direction == Direction.BUY,
-<<<<<<< HEAD
-                        OrderModel.status.in_(
-                            [OrderStatus.NEW, OrderStatus.PARTIALLY_EXECUTED]
-                        ),
-                        OrderModel.price.is_not(None),
-                    )
-                    .order_by(OrderModel.price.desc())
-                    .first()
-                )
-            return o.price if o else None
-=======
                         OrderModel.status.in_([OrderStatus.NEW, OrderStatus.PARTIALLY_EXECUTED]),
                         OrderModel.price.isnot(None)
                     )).order_by(OrderModel.price.desc()).first()
                 return o.price if o else None
         except Exception as e:
             raise DatabaseError(f"Failed to get best price: {e}")
->>>>>>> d9e3be57
 
 
 # Global instance
