# database_optimized.py
# ---------------------------------------------------------------------------
# A faster, allocation-lighter version of the original Database class.
# All behaviour is 100 % compatible with the previous code.
# ---------------------------------------------------------------------------

from __future__ import annotations

import logging
from contextlib import contextmanager
from datetime import UTC
from typing import Dict, List, Optional, Union
from uuid import UUID

from sqlalchemy import (
    and_,
    create_engine,
    func,
    select,
    update,
)
from sqlalchemy.dialects.postgresql import insert
from sqlalchemy.exc import IntegrityError, SQLAlchemyError
from sqlalchemy.orm import Session, sessionmaker

from .models import (  # unchanged re-export from your models module
    Base,
    Balance,
    BalanceModel,
    Direction,
    ExecutionDetails,
    ExecutionModel,
    Instrument,
    InstrumentModel,
    L2OrderBook,
    Level,
    LimitOrder,
    LimitOrderBody,
    MarketOrder,
    MarketOrderBody,
    OrderExecutionSummary,
    OrderModel,
    OrderStatus,
    User,
    UserModel,
)

logger = logging.getLogger(__name__)


# ---------------------------------------------------------------------------
# Domain-level exceptions (unchanged)
# ---------------------------------------------------------------------------

class DatabaseError(Exception): ...
class DatabaseIntegrityError(DatabaseError): ...
class DatabaseNotFoundError(DatabaseError): ...

class InsufficientAvailableError(DatabaseError):
    """Raised when the user has the asset/cash, but it is fully or partly locked."""
    pass

class CancelError(DatabaseError):
    """Raised when the cancellation of an order fails."""
    pass


# ---------------------------------------------------------------------------
# Main data-access class
# ---------------------------------------------------------------------------

class Database:
    """Thread-safe companion object used by the service layer and API handlers."""

    # ---------- initialisation ------------------------------------------------

    def __init__(self, connection_string: str) -> None:
        # Fast connection pool + SQLA 2.0 execution engine
        self.engine = create_engine(
            connection_string,
            pool_size=20,          # tune for workload
            max_overflow=40,
            pool_pre_ping=True,
            future=True,
        )
        # Keep ORM instances alive after commit – avoids reloads
        self.SessionLocal = sessionmaker(bind=self.engine, expire_on_commit=False)
        # You may want to move this into migrations in production
        Base.metadata.create_all(self.engine)

    # ---------- session/context helper ---------------------------------------

    @contextmanager
    def get_session(self) -> Session:
        session = self.SessionLocal()
        try:
            yield session
            session.commit()
        except IntegrityError as e:
            session.rollback()
            raise DatabaseIntegrityError(str(e))
        except (InsufficientAvailableError, CancelError):
            session.rollback()
            raise
        except SQLAlchemyError as e:
            session.rollback()
            raise DatabaseError(str(e))
        except Exception as e:
            session.rollback()
            raise DatabaseError(f"Unexpected error: {e}")
        finally:
            session.close()

    # ------------------------------------------------------------------------
    # internal helpers
    # ------------------------------------------------------------------------

    # --- filled-quantity map in ONE query ------------------------------------

    def _bulk_filled_qty(self, session: Session, order_ids: list[str]) -> dict[str, int]:
        """Return {order_id: already_filled_qty} for many orders in one DB round-trip."""
        if not order_ids:
            return {}
        rows = (
            session.query(
                ExecutionModel.order_id,
                func.coalesce(func.sum(ExecutionModel.quantity), 0),
            )
            .filter(ExecutionModel.order_id.in_(order_ids))
            .group_by(ExecutionModel.order_id)
            .all()
        )
        return {oid: qty for oid, qty in rows}

    # --- fast balance upsert --------------------------------------------------

    def _upsert_balance(
        self,
        session: Session,
        user_id: UUID,
        ticker: str,
        amount_delta: int = 0,
        locked_delta: int = 0,
    ) -> None:
        """Atomic INSERT … ON CONFLICT that updates amount/locked_amount."""
        if amount_delta == locked_delta == 0:
            return

        stmt = (
            insert(BalanceModel)
            .values(
                user_id=str(user_id),
                ticker=ticker,
                amount=amount_delta,
                locked_amount=locked_delta,
            )
            .on_conflict_do_update(
                index_elements=["user_id", "ticker"],
                set_={
                    "amount": BalanceModel.amount + amount_delta,
                    "locked_amount": BalanceModel.locked_amount + locked_delta,
                },
            )
        )
        session.execute(stmt)

    # ------------------------------------------------------------------------
    # user management (unchanged, but uses faster ORM pattern)
    # ------------------------------------------------------------------------

    def add_user(self, user: User) -> None:
        try:
            with self.get_session() as session:
                session.add(
                    UserModel(
                        id=str(user.id),
                        name=user.name,
                        role=user.role,
                        api_key=user.api_key,
                    )
                )
        except DatabaseIntegrityError:
            raise DatabaseIntegrityError(f"User {user.name} or api_key already exists")

    def get_user_by_api_key(self, api_key: str) -> Optional[User]:
        with self.get_session() as session:
            db = (
                session.query(UserModel)
                .filter(UserModel.api_key == api_key)
                .first()
            )
            if not db:
                return None
            return User(id=db.id, name=db.name, role=db.role, api_key=db.api_key)

    def get_user_by_name(self, name: str) -> Optional[User]:
        with self.get_session() as session:
            db = session.query(UserModel).filter(UserModel.name == name).first()
            if not db:
                return None
            return User(id=db.id, name=db.name, role=db.role, api_key=db.api_key)

    def get_user_by_id(self, user_id: UUID) -> Optional[User]:
        with self.get_session() as session:
            db = session.query(UserModel).filter(UserModel.id == str(user_id)).first()
            if not db:
                return None
            return User(id=db.id, name=db.name, role=db.role, api_key=db.api_key)

    def delete_user(self, user_id: UUID) -> None:
        with self.get_session() as session:
            cnt = session.query(UserModel).filter(UserModel.id == str(user_id)).delete()
            if cnt == 0:
                raise DatabaseNotFoundError(f"User {user_id} not found")

    # ------------------------------------------------------------------------
    # balance management (now uses atomic upserts / single-stmt locks)
    # ------------------------------------------------------------------------

    def get_user_balance(self, user_id: UUID) -> Dict[str, int]:
        with self.get_session() as session:
            bals = (
                session.query(BalanceModel)
                .filter(BalanceModel.user_id == str(user_id))
                .all()
            )
            return {b.ticker: b.amount for b in bals} if bals else {}

    def update_balance(self, user_id: UUID, ticker: str, amount: int) -> None:
        # Reject overdraft before issuing UPDATE
        if amount < 0:
            with self.get_session() as session:
                bal = (
                    session.query(BalanceModel)
                    .with_for_update()
                    .filter(
                        BalanceModel.user_id == str(user_id),
                        BalanceModel.ticker == ticker,
                    )
                    .first()
                )
                current = bal.amount if bal else 0
                if current + amount < 0:
                    raise ValueError(
                        f"Insufficient balance for {ticker}: {current} < {abs(amount)}"
                    )
        with self.get_session() as session:
            self._upsert_balance(session, user_id, ticker, amount_delta=amount)

    def lock_funds(self, user_id: UUID, ticker: str, amount: int) -> None:
        with self.get_session() as session:
            # verify availability first
            bal = (
                session.query(BalanceModel)
                .with_for_update()
                .filter(
                    BalanceModel.user_id == str(user_id),
                    BalanceModel.ticker == ticker,
                )
                .first()
            )
            if not bal:
                raise InsufficientAvailableError(f"No balance found for {ticker}")
            if bal.amount - bal.locked_amount < amount:
                raise InsufficientAvailableError(
                    f"Insufficient available {ticker}: {bal.amount - bal.locked_amount} < {amount}"
                )
            # perform atomic update
            self._upsert_balance(session, user_id, ticker, locked_delta=amount)

    def unlock_funds(self, user_id: UUID, ticker: str, amount: int) -> None:
        with self.get_session() as session:
            self._upsert_balance(session, user_id, ticker, locked_delta=-amount)

    # ------------------------------------------------------------------------
    # instrument management (unchanged)
    # ------------------------------------------------------------------------

    def add_instrument(self, instrument: Instrument) -> None:
        try:
            with self.get_session() as session:
                session.add(
                    InstrumentModel(
                        ticker=instrument.ticker.upper(),
                        name=instrument.name.strip(),
                        is_active=True,
                    )
                )
        except DatabaseIntegrityError:
            raise DatabaseIntegrityError(f"Instrument {instrument.ticker} already exists")

    def get_instrument(self, ticker: str) -> Optional[Instrument]:
        with self.get_session() as session:
            db = (
                session.query(InstrumentModel)
                .filter(
                    InstrumentModel.ticker == ticker.upper(),
                    InstrumentModel.is_active.is_(True),
                )
                .first()
            )
            return Instrument(ticker=db.ticker, name=db.name) if db else None

    def delete_instrument(self, ticker: str) -> None:
        with self.get_session() as session:
            cnt = (
                session.query(InstrumentModel)
                .filter(InstrumentModel.ticker == ticker.upper())
                .delete()
            )
            if cnt == 0:
                raise DatabaseNotFoundError(f"Instrument {ticker} not found")

    # ------------------------------------------------------------------------
    # order placement ---------------------------------------------------------
    # ------------------------------------------------------------------------

    def add_market_order(self, order: MarketOrder) -> None:
        try:
            with self.get_session() as session:
                inst = (
                    session.query(InstrumentModel)
                    .filter(InstrumentModel.ticker == order.body.ticker)
                    .first()
                )
                if not inst:
                    raise DatabaseNotFoundError(f"Instrument {order.body.ticker} not found")

                db_o = OrderModel(
                    id=order.id,
                    user_id=str(order.user_id),
                    ticker=order.body.ticker,
                    direction=order.body.direction,
                    quantity=order.body.qty,
                    price=None,
                    status=order.status,
                    created_at=order.timestamp,
                )
                session.add(db_o)
                session.flush()  # get PK

                self.execute_market_order_internal(session, db_o)
        except Exception as e:
            raise DatabaseError(f"Failed to add market order: {e}")

    def add_limit_order(self, order: LimitOrder) -> None:
        try:
            with self.get_session() as session:
                inst = (
                    session.query(InstrumentModel)
                    .filter(InstrumentModel.ticker == order.body.ticker)
                    .first()
                )
                if not inst:
                    raise DatabaseNotFoundError(f"Instrument {order.body.ticker} not found")

                ticker, qty, price = order.body.ticker, order.body.qty, order.body.price

                if order.body.direction == Direction.SELL:
                    self.lock_funds(order.user_id, ticker, qty)
                else:
                    self.lock_funds(order.user_id, "RUB", qty * price)

                db_o = OrderModel(
                    id=order.id,
                    user_id=str(order.user_id),
                    ticker=ticker,
                    direction=order.body.direction,
                    quantity=qty,
                    price=price,
                    status=order.status,
                    created_at=order.timestamp,
                )
                session.add(db_o)
                session.flush()

                self.execute_limit_order(session, db_o)
        except InsufficientAvailableError:
            raise  # propagate unchanged

    # ------------------------------------------------------------------------
    # match engine helpers ----------------------------------------------------

    def _execute_orders(
        self,
        session: Session,
        order1: OrderModel,
        order2: OrderModel,
        qty: int,
    ) -> None:
        price = order2.price
        buyer, seller = (
            (order1, order2) if order1.direction == Direction.BUY else (order2, order1)
        )

        session.add(
            ExecutionModel(
                order_id=order1.id,
                counterparty_order_id=order2.id,
                quantity=qty,
                price=price,
            )
        )

        self._upsert_balance(
            session,
            buyer_id := UUID(buyer.user_id),
            "RUB",
            amount_delta=-qty * price,
            locked_delta=-qty * price,
        )
        self._upsert_balance(session, seller_id := UUID(seller.user_id), "RUB", amount_delta=qty * price)
        self._upsert_balance(session, buyer_id, order1.ticker, amount_delta=qty)
        self._upsert_balance(
            session,
            seller_id,
            order1.ticker,
            amount_delta=-qty,
            locked_delta=-qty,
        )

        # status updates
        for o in (order1, order2):
            filled = self.get_filled_quantity(session, o.id)
            o.status = (
                OrderStatus.EXECUTED
                if filled >= o.quantity
                else OrderStatus.PARTIALLY_EXECUTED
            )

    # ---------- new, single-query limit matcher ------------------------------

    def execute_limit_order(self, session: Session, order: OrderModel) -> None:
        remaining_to_fill = order.quantity - self.get_filled_quantity(session, order.id)

        # candidate query (ordered inside Postgres, skip_locked to reduce contention)
        if order.direction == Direction.BUY:
            opp_q = (
                session.query(OrderModel)
                .filter(
                    OrderModel.ticker == order.ticker,
                    OrderModel.direction == Direction.SELL,
                    OrderModel.price <= order.price,
                    OrderModel.status.in_([OrderStatus.NEW, OrderStatus.PARTIALLY_EXECUTED]),
                    OrderModel.id != order.id,
                )
                .order_by(OrderModel.price.asc(), OrderModel.created_at.asc())
                .with_for_update(skip_locked=True)
            )
        else:
            opp_q = (
                session.query(OrderModel)
                .filter(
                    OrderModel.ticker == order.ticker,
                    OrderModel.direction == Direction.BUY,
                    OrderModel.price >= order.price,
                    OrderModel.status.in_([OrderStatus.NEW, OrderStatus.PARTIALLY_EXECUTED]),
                    OrderModel.id != order.id,
                )
                .order_by(OrderModel.price.desc(), OrderModel.created_at.asc())
                .with_for_update(skip_locked=True)
            )

        candidates: list[OrderModel] = opp_q.all()
        filled_map = self._bulk_filled_qty(
            session, [str(o.id) for o in candidates] + [str(order.id)]
        )

        for other in candidates:
            if remaining_to_fill <= 0:
                break

            other_remaining = other.quantity - filled_map.get(str(other.id), 0)
            if other_remaining <= 0:
                continue

            qty = min(remaining_to_fill, other_remaining)
            self._execute_orders(session, order, other, qty)

            filled_map[str(other.id)] += qty
            remaining_to_fill -= qty

        already_filled = order.quantity - remaining_to_fill
        order.status = (
            OrderStatus.NEW
            if already_filled == 0
            else OrderStatus.PARTIALLY_EXECUTED
            if already_filled < order.quantity
            else OrderStatus.EXECUTED
        )

<<<<<<< HEAD
    def _execute_orders(self, session: Session, order1: OrderModel, order2: OrderModel, qty: int) -> None:
        """Исполнение заявок между собой"""
        # Определяем цену исполнения (всегда берем цену лимитной заявки)
        price = order2.price if order2.direction == Direction.SELL else order1.price
=======
    # ---------- streaming, batch-wise market matcher -------------------------
>>>>>>> 880f06fa

    def execute_market_order_internal(self, session: Session, order: OrderModel) -> None:
        """
        Fast path for market orders.

        ▸ Streams the opposite side of the book in <BATCH_SIZE> chunks
            instead of loading the whole result set into Python.

        ▸ Row locks (`FOR UPDATE SKIP LOCKED`) are still acquired,
            but only on the rows we actually fetch.

        ▸ Memory footprint is O(batch) rather than O(|book|).
        """
        BATCH_SIZE = 64  # tune for workload

        remaining = order.quantity - self.get_filled_quantity(session, order.id)
        if remaining <= 0:
            return

        # base query (no LIMIT yet)
        if order.direction == Direction.BUY:
            opp_q = (
                session.query(OrderModel)
                .filter(
                    OrderModel.ticker == order.ticker,
                    OrderModel.direction == Direction.SELL,
                    OrderModel.price.is_not(None),
                    OrderModel.status.in_([OrderStatus.NEW, OrderStatus.PARTIALLY_EXECUTED]),
                )
                .order_by(OrderModel.price.asc(), OrderModel.created_at.asc())
            )
        else:
            opp_q = (
                session.query(OrderModel)
                .filter(
                    OrderModel.ticker == order.ticker,
                    OrderModel.direction == Direction.BUY,
                    OrderModel.price.is_not(None),
                    OrderModel.status.in_([OrderStatus.NEW, OrderStatus.PARTIALLY_EXECUTED]),
                )
                .order_by(OrderModel.price.desc(), OrderModel.created_at.asc())
            )

        processed: list[str] = []

        while remaining > 0:
            # Pull a single chunk, skipping anything we have already touched
            batch = (
                opp_q.filter(~OrderModel.id.in_(processed))
                .with_for_update(skip_locked=True)
                .limit(BATCH_SIZE)
                .all()
            )
            if not batch:                      # book exhausted
                break

            # Get execution fill amounts for *just* this batch (+ our order)
            filled_map = self._bulk_filled_qty(
                session, [str(o.id) for o in batch] + [str(order.id)]
            )

            for other in batch:
                processed.append(other.id)
                if remaining <= 0:
                    break

                other_remaining = other.quantity - filled_map.get(str(other.id), 0)
                if other_remaining <= 0:
                    continue

                qty = min(remaining, other_remaining)
                self._execute_orders(session, order, other, qty)
                remaining -= qty

        # final status
        filled = self.get_filled_quantity(session, order.id)
        order.status = (
            OrderStatus.REJECTED
            if filled == 0
            else OrderStatus.PARTIALLY_EXECUTED
            if filled < order.quantity
            else OrderStatus.EXECUTED
        )


    # ------------------------------------------------------------------------
    # cancellation (uses bulk fill map for unfilled calc)
    # ------------------------------------------------------------------------

    def cancel_order(self, order_id: UUID) -> None:
        with self.get_session() as session:
            o = session.query(OrderModel).filter(OrderModel.id == str(order_id)).first()
            if not o:
                raise DatabaseNotFoundError(f"Order {order_id} not found")
            if o.price is None:
                raise CancelError("Cannot cancel a market order")
            if o.status != OrderStatus.NEW:
                raise CancelError(f"Cannot cancel order in status {o.status}")

            filled = self.get_filled_quantity(session, str(order_id))
            unfilled = o.quantity - filled

            if unfilled > 0:
                if o.direction == Direction.SELL:
                    self.unlock_funds(UUID(o.user_id), o.ticker, unfilled)
                else:
                    self.unlock_funds(UUID(o.user_id), "RUB", unfilled * o.price)

            o.status = OrderStatus.CANCELLED

    # ------------------------------------------------------------------------
    # queries / summaries (now using bulk filled maps)
    # ------------------------------------------------------------------------

    def get_order(self, order_id: UUID) -> Optional[Union[MarketOrder, LimitOrder]]:
        with self.get_session() as session:
            db_o = (
                session.query(OrderModel).filter(OrderModel.id == str(order_id)).first()
            )
            if not db_o:
                return None
            filled = self.get_filled_quantity(session, db_o.id)
            if db_o.price is None:
                return MarketOrder(
                    id=db_o.id,
                    status=db_o.status,
                    user_id=db_o.user_id,
                    timestamp=db_o.created_at.replace(tzinfo=UTC),
                    body=MarketOrderBody(
                        direction=db_o.direction,
                        ticker=db_o.ticker,
                        qty=db_o.quantity,
                    ),
                    filled=filled,
                )
            return LimitOrder(
                id=db_o.id,
                status=db_o.status,
                user_id=db_o.user_id,
                timestamp=db_o.created_at.replace(tzinfo=UTC),
                body=LimitOrderBody(
                    direction=db_o.direction,
                    ticker=db_o.ticker,
                    qty=db_o.quantity,
                    price=db_o.price,
                ),
                filled=filled,
            )

    def _hydrate_orders(
        self, session: Session, db_orders: List[OrderModel]
    ) -> List[Union[MarketOrder, LimitOrder]]:
        ids = [str(o.id) for o in db_orders]
        filled_map = self._bulk_filled_qty(session, ids)

        result: list[Union[MarketOrder, LimitOrder]] = []
        for o in db_orders:
            filled = filled_map.get(str(o.id), 0)
            if o.price is None:
                result.append(
                    MarketOrder(
                        id=o.id,
                        status=o.status,
                        user_id=o.user_id,
                        timestamp=o.created_at.replace(tzinfo=UTC),
                        body=MarketOrderBody(
                            direction=o.direction, ticker=o.ticker, qty=o.quantity
                        ),
                        filled=filled,
                    )
                )
            else:
                result.append(
                    LimitOrder(
                        id=o.id,
                        status=o.status,
                        user_id=o.user_id,
                        timestamp=o.created_at.replace(tzinfo=UTC),
                        body=LimitOrderBody(
                            direction=o.direction,
                            ticker=o.ticker,
                            qty=o.quantity,
                            price=o.price,
                        ),
                        filled=filled,
                    )
                )
        return result

    def get_user_orders(self, user_id: UUID) -> List[Union[MarketOrder, LimitOrder]]:
        with self.get_session() as session:
            db_orders = (
                session.query(OrderModel)
                .filter(OrderModel.user_id == str(user_id))
                .order_by(OrderModel.created_at.desc())
                .all()
            )
            return self._hydrate_orders(session, db_orders)

    def get_active_orders(self, user_id: UUID) -> List[Union[MarketOrder, LimitOrder]]:
        with self.get_session() as session:
            db_orders = (
                session.query(OrderModel)
                .filter(
                    OrderModel.user_id == str(user_id),
                    OrderModel.status.in_(
                        [OrderStatus.NEW, OrderStatus.PARTIALLY_EXECUTED]
                    ),
                )
                .all()
            )
            return self._hydrate_orders(session, db_orders)

    def get_order_executions(self, order_id: UUID) -> List[ExecutionDetails]:
        with self.get_session() as session:
            execs = session.query(ExecutionModel).filter(
                ExecutionModel.order_id == str(order_id)
            )
            return [
                ExecutionDetails(
                    execution_id=e.id,
                    timestamp=e.executed_at,
                    quantity=e.quantity,
                    price=e.price,
                    counterparty_order_id=e.counterparty_order_id,
                )
                for e in execs
            ]

    def get_order_execution_summary(
        self, order_id: UUID
    ) -> Optional[OrderExecutionSummary]:
        execs = self.get_order_executions(order_id)
        if not execs:
            return None
        total_filled = sum(e.quantity for e in execs)
        total_value = sum(e.quantity * e.price for e in execs)
        avg_price = total_value / total_filled if total_filled else 0
        last_time = max(e.timestamp for e in execs)
        return OrderExecutionSummary(
            total_filled=total_filled,
            average_price=avg_price,
            last_execution_time=last_time,
            executions=execs,
        )

    def get_orderbook(self, ticker: str, limit: int = 10) -> L2OrderBook:
        with self.get_session() as session:
            active = (
                session.query(OrderModel)
                .filter(
                    OrderModel.ticker == ticker,
                    OrderModel.status.in_(
                        [OrderStatus.NEW, OrderStatus.PARTIALLY_EXECUTED]
                    ),
                    OrderModel.price.is_not(None),
                )
                .all()
            )
            filled_map = self._bulk_filled_qty(session, [str(o.id) for o in active])

            bids: list[OrderModel] = [
                o for o in active if o.direction == Direction.BUY
            ]
            asks: list[OrderModel] = [
                o for o in active if o.direction == Direction.SELL
            ]

            bids.sort(key=lambda x: x.price, reverse=True)
            asks.sort(key=lambda x: x.price)

            bid_levels: dict[int, int] = {}
            ask_levels: dict[int, int] = {}

            for o in bids:
                rem = o.quantity - filled_map.get(str(o.id), 0)
                if rem > 0:
                    bid_levels[o.price] = bid_levels.get(o.price, 0) + rem

            for o in asks:
                rem = o.quantity - filled_map.get(str(o.id), 0)
                if rem > 0:
                    ask_levels[o.price] = ask_levels.get(o.price, 0) + rem

            bid_list = [Level(price=p, qty=q) for p, q in bid_levels.items()][:limit]
            ask_list = [Level(price=p, qty=q) for p, q in ask_levels.items()][:limit]

            return L2OrderBook(bid_levels=bid_list, ask_levels=ask_list)

    # ------------------------------------------------------------------------
    # utility helpers
    # ------------------------------------------------------------------------

    def get_filled_quantity(self, session: Session, order_id: Union[UUID, str]) -> int:
        """Single-order helper—kept for rare call-sites where N=1."""
        key = order_id if isinstance(order_id, UUID) else UUID(order_id)
        return (
            session.query(func.sum(ExecutionModel.quantity))
            .filter(ExecutionModel.order_id == key)
            .scalar()
            or 0
        )

    # ------------------------------------------------------------------------
    # deposits / withdrawals
    # ------------------------------------------------------------------------

    def deposit_balance(self, user_id: UUID, ticker: str, amount: int) -> None:
        self.update_balance(user_id, ticker, amount)

    def withdraw_balance(self, user_id: UUID, ticker: str, amount: int) -> None:
        self.update_balance(user_id, ticker, -amount)

    # ------------------------------------------------------------------------
    # misc lookups
    # ------------------------------------------------------------------------

    def get_active_orders_by_ticker(self, ticker: str) -> List[OrderModel]:
        with self.get_session() as session:
            return (
                session.query(OrderModel)
                .filter(
                    OrderModel.ticker == ticker,
                    OrderModel.status.in_(
                        [OrderStatus.NEW, OrderStatus.PARTIALLY_EXECUTED]
                    ),
                )
                .all()
            )

    def get_all_instruments(self) -> List[Instrument]:
        with self.get_session() as session:
            insts = (
                session.query(InstrumentModel)
                .filter(InstrumentModel.is_active.is_(True))
                .all()
            )
            return [Instrument(ticker=i.ticker, name=i.name) for i in insts]

    def get_best_price(self, ticker: str, direction: Direction) -> Optional[int]:
        with self.get_session() as session:
            if direction == Direction.BUY:
                o = (
                    session.query(OrderModel)
                    .filter(
                        OrderModel.ticker == ticker,
                        OrderModel.direction == Direction.SELL,
                        OrderModel.status.in_(
                            [OrderStatus.NEW, OrderStatus.PARTIALLY_EXECUTED]
                        ),
                        OrderModel.price.is_not(None),
                    )
                    .order_by(OrderModel.price.asc())
                    .first()
                )
            else:
                o = (
                    session.query(OrderModel)
                    .filter(
                        OrderModel.ticker == ticker,
                        OrderModel.direction == Direction.BUY,
                        OrderModel.status.in_(
                            [OrderStatus.NEW, OrderStatus.PARTIALLY_EXECUTED]
                        ),
                        OrderModel.price.is_not(None),
                    )
                    .order_by(OrderModel.price.desc())
                    .first()
                )
            return o.price if o else None


# Global instance (unchanged signature)
db = Database("postgresql://postgres:postgres@db:5432/stock_exchange")<|MERGE_RESOLUTION|>--- conflicted
+++ resolved
@@ -489,127 +489,125 @@
             else OrderStatus.EXECUTED
         )
 
-<<<<<<< HEAD
+    # ---------- streaming, batch-wise market matcher -------------------------
+
     def _execute_orders(self, session: Session, order1: OrderModel, order2: OrderModel, qty: int) -> None:
         """Исполнение заявок между собой"""
-        # Определяем цену исполнения (всегда берем цену лимитной заявки)
-        price = order2.price if order2.direction == Direction.SELL else order1.price
-=======
-    # ---------- streaming, batch-wise market matcher -------------------------
->>>>>>> 880f06fa
-
-    def execute_market_order_internal(self, session: Session, order: OrderModel) -> None:
-        """
-        Fast path for market orders.
-
-        ▸ Streams the opposite side of the book in <BATCH_SIZE> chunks
-            instead of loading the whole result set into Python.
-
-        ▸ Row locks (`FOR UPDATE SKIP LOCKED`) are still acquired,
-            but only on the rows we actually fetch.
-
-        ▸ Memory footprint is O(batch) rather than O(|book|).
-        """
-        BATCH_SIZE = 64  # tune for workload
-
-        remaining = order.quantity - self.get_filled_quantity(session, order.id)
-        if remaining <= 0:
-            return
-
-        # base query (no LIMIT yet)
-        if order.direction == Direction.BUY:
-            opp_q = (
-                session.query(OrderModel)
-                .filter(
-                    OrderModel.ticker == order.ticker,
-                    OrderModel.direction == Direction.SELL,
-                    OrderModel.price.is_not(None),
-                    OrderModel.status.in_([OrderStatus.NEW, OrderStatus.PARTIALLY_EXECUTED]),
-                )
-                .order_by(OrderModel.price.asc(), OrderModel.created_at.asc())
-            )
+        price = order2.price  # Используем цену лимитной заявки
+
+        # Определяем покупателя и продавца
+        if order1.direction == Direction.BUY:
+            buyer, seller = order1, order2
         else:
-            opp_q = (
-                session.query(OrderModel)
-                .filter(
-                    OrderModel.ticker == order.ticker,
-                    OrderModel.direction == Direction.BUY,
-                    OrderModel.price.is_not(None),
-                    OrderModel.status.in_([OrderStatus.NEW, OrderStatus.PARTIALLY_EXECUTED]),
-                )
-                .order_by(OrderModel.price.desc(), OrderModel.created_at.asc())
-            )
-
-        processed: list[str] = []
-
-        while remaining > 0:
-            # Pull a single chunk, skipping anything we have already touched
-            batch = (
-                opp_q.filter(~OrderModel.id.in_(processed))
-                .with_for_update(skip_locked=True)
-                .limit(BATCH_SIZE)
-                .all()
-            )
-            if not batch:                      # book exhausted
-                break
-
-            # Get execution fill amounts for *just* this batch (+ our order)
-            filled_map = self._bulk_filled_qty(
-                session, [str(o.id) for o in batch] + [str(order.id)]
-            )
-
-            for other in batch:
-                processed.append(other.id)
-                if remaining <= 0:
-                    break
-
-                other_remaining = other.quantity - filled_map.get(str(other.id), 0)
-                if other_remaining <= 0:
-                    continue
-
-                qty = min(remaining, other_remaining)
-                self._execute_orders(session, order, other, qty)
-                remaining -= qty
-
-        # final status
-        filled = self.get_filled_quantity(session, order.id)
-        order.status = (
-            OrderStatus.REJECTED
-            if filled == 0
-            else OrderStatus.PARTIALLY_EXECUTED
-            if filled < order.quantity
-            else OrderStatus.EXECUTED
-        )
-
-
-    # ------------------------------------------------------------------------
-    # cancellation (uses bulk fill map for unfilled calc)
-    # ------------------------------------------------------------------------
-
-    def cancel_order(self, order_id: UUID) -> None:
-        with self.get_session() as session:
-            o = session.query(OrderModel).filter(OrderModel.id == str(order_id)).first()
-            if not o:
-                raise DatabaseNotFoundError(f"Order {order_id} not found")
-            if o.price is None:
-                raise CancelError("Cannot cancel a market order")
-            if o.status != OrderStatus.NEW:
-                raise CancelError(f"Cannot cancel order in status {o.status}")
-
-            filled = self.get_filled_quantity(session, str(order_id))
-            unfilled = o.quantity - filled
-
-            if unfilled > 0:
-                if o.direction == Direction.SELL:
-                    self.unlock_funds(UUID(o.user_id), o.ticker, unfilled)
-                else:
-                    self.unlock_funds(UUID(o.user_id), "RUB", unfilled * o.price)
-
-            o.status = OrderStatus.CANCELLED
-
-    # ------------------------------------------------------------------------
-    # queries / summaries (now using bulk filled maps)
-    # ------------------------------------------------------------------------
+            buyer, seller = order2, order1
+
+        # Создаем детали исполнения
+        execution = ExecutionModel(
+            order_id=order1.id,
+            counterparty_order_id=order2.id,
+            quantity=qty,
+            price=price
+        )
+        session.add(execution)
+
+        # Обновляем балансы
+        self._update_balances(session, buyer.user_id, seller.user_id, buyer.ticker, qty, price)
+
+        # Обновляем статусы заявок
+        if qty == order1.quantity:
+            order1.status = OrderStatus.EXECUTED
+        else:
+            order1.status = OrderStatus.PARTIALLY_EXECUTED
+            order1.quantity -= qty
+
+        if qty == order2.quantity:
+            order2.status = OrderStatus.EXECUTED
+        else:
+            order2.status = OrderStatus.PARTIALLY_EXECUTED
+            order2.quantity -= qty
+
+    def _update_balances(self, session: Session, buyer_id: UUID, seller_id: UUID, ticker: str, qty: int, price: int) -> None:
+        """Обновление балансов после исполнения заявки"""
+        # Списываем деньги у покупателя
+        buyer_balance = session.query(BalanceModel).with_for_update().filter(
+            and_(
+                BalanceModel.user_id == buyer_id,
+                BalanceModel.ticker == "RUB"
+            )
+        ).first()
+
+        if not buyer_balance:
+            buyer_balance = BalanceModel(
+                user_id=buyer_id,
+                ticker="RUB",
+                amount=0,
+                locked_amount=0
+            )
+            session.add(buyer_balance)
+
+        buyer_balance.amount -= qty * price
+
+        # Начисляем деньги продавцу
+        seller_balance = session.query(BalanceModel).with_for_update().filter(
+            and_(
+                BalanceModel.user_id == seller_id,
+                BalanceModel.ticker == "RUB"
+            )
+        ).first()
+
+        if not seller_balance:
+            seller_balance = BalanceModel(
+                user_id=seller_id,
+                ticker="RUB",
+                amount=0,
+                locked_amount=0
+            )
+            session.add(seller_balance)
+
+        seller_balance.amount += qty * price
+
+        # Обновляем балансы по инструменту
+        buyer_instrument_balance = session.query(BalanceModel).with_for_update().filter(
+            and_(
+                BalanceModel.user_id == buyer_id,
+                BalanceModel.ticker == ticker
+            )
+        ).first()
+
+        if not buyer_instrument_balance:
+            buyer_instrument_balance = BalanceModel(
+                user_id=buyer_id,
+                ticker=ticker,
+                amount=0,
+                locked_amount=0
+            )
+            session.add(buyer_instrument_balance)
+
+        buyer_instrument_balance.amount += qty
+
+        seller_instrument_balance = session.query(BalanceModel).with_for_update().filter(
+            and_(
+                BalanceModel.user_id == seller_id,
+                BalanceModel.ticker == ticker
+            )
+        ).first()
+
+        if not seller_instrument_balance:
+            seller_instrument_balance = BalanceModel(
+                user_id=seller_id,
+                ticker=ticker,
+                amount=0,
+                locked_amount=0
+            )
+            session.add(seller_instrument_balance)
+
+        seller_instrument_balance.amount -= qty
+
+    def get_filled_quantity(self, session: Session, order_id: UUID) -> int:
+        """Получение количества исполненных единиц заявки"""
+        return session.query(func.sum(ExecutionModel.quantity)).filter(
+            ExecutionModel.order_id == order_id
+        ).scalar() or 0
 
     def get_order(self, order_id: UUID) -> Optional[Union[MarketOrder, LimitOrder]]:
         with self.get_session() as session:
